<<<<<<< HEAD
# Pandas MCP - Advanced Data Analysis for LLMs


## Description

Pandas MCP is a Model Context Protocol server that enables LLMs to perform advanced data analysis and manipulation using the powerful Pandas library, featuring comprehensive statistical analysis, data cleaning and transformation, time series operations, multi-format data I/O (CSV, Excel, JSON, Parquet, HDF5), and intelligent data quality assessment for seamless data science workflows.



## 🛠️ Installation

### Requirements

- Python 3.10 or higher
- [uv](https://docs.astral.sh/uv/) package manager (recommended)

<details>
<summary><b>Install in Cursor</b></summary>

Go to: `Settings` -> `Cursor Settings` -> `MCP` -> `Add new global MCP server`

Pasting the following configuration into your Cursor `~/.cursor/mcp.json` file is the recommended approach. You may also install in a specific project by creating `.cursor/mcp.json` in your project folder. See [Cursor MCP docs](https://docs.cursor.com/context/model-context-protocol) for more info.

```json
{
  "mcpServers": {
    "pandas-mcp": {
      "command": "uvx",
      "args": ["iowarp-mcps", "pandas"]
    }
  }
}
```

</details>

<details>
<summary><b>Install in VS Code</b></summary>

Add this to your VS Code MCP config file. See [VS Code MCP docs](https://code.visualstudio.com/docs/copilot/chat/mcp-servers) for more info.

```json
"mcp": {
  "servers": {
    "pandas-mcp": {
      "type": "stdio",
      "command": "uvx",
      "args": ["iowarp-mcps", "pandas"]
    }
  }
}
```

</details>

<details>
<summary><b>Install in Claude Code</b></summary>

Run this command. See [Claude Code MCP docs](https://docs.anthropic.com/en/docs/agents-and-tools/claude-code/tutorials#set-up-model-context-protocol-mcp) for more info.

```sh
claude mcp add pandas-mcp -- uvx iowarp-mcps pandas
```

</details>

<details>
<summary><b>Install in Claude Desktop</b></summary>

Add this to your Claude Desktop `claude_desktop_config.json` file. See [Claude Desktop MCP docs](https://modelcontextprotocol.io/quickstart/user) for more info.

```json
{
  "mcpServers": {
    "pandas-mcp": {
      "command": "uvx",
      "args": ["iowarp-mcps", "pandas"]
    }
  }
}
```

</details>

<details>
<summary><b>Manual Setup</b></summary>

**Linux/macOS:**
```bash
CLONE_DIR=$(pwd)
git clone https://github.com/iowarp/iowarp-mcps.git
uv --directory=$CLONE_DIR/iowarp-mcps/mcps/Pandas run pandas-mcp --help
```

**Windows CMD:**
```cmd
set CLONE_DIR=%cd%
git clone https://github.com/iowarp/iowarp-mcps.git
uv --directory=%CLONE_DIR%\iowarp-mcps\mcps\Pandas run pandas-mcp --help
```

**Windows PowerShell:**
```powershell
$env:CLONE_DIR=$PWD
git clone https://github.com/iowarp/iowarp-mcps.git
uv --directory=$env:CLONE_DIR\iowarp-mcps\mcps\Pandas run pandas-mcp --help
```

</details>

## Capabilities

### `load_data`
**Description**: Load data from various file formats with comprehensive parsing options.

**Parameters**:
- `file_path` (str): Parameter for file_path
- `file_format` (Any, optional): Parameter for file_format
- `sheet_name` (Any, optional): Parameter for sheet_name
- `encoding` (Any, optional): Parameter for encoding
- `columns` (Any, optional): Parameter for columns
- `nrows` (Any, optional): Parameter for nrows

**Returns**: Dictionary containing: - data: Loaded dataset in structured format - metadata: File information, data types, and loading statistics - data_info: Shape, columns, and data quality metrics - loading_stats: Performance metrics and parsing information

### `save_data`
**Description**: Save data to various file formats with comprehensive export options.

**Parameters**:
- `data` (dict): Parameter for data
- `file_path` (str): Parameter for file_path
- `file_format` (Any, optional): Parameter for file_format
- `index` (bool, optional): Parameter for index (default: True)

**Returns**: Dictionary containing: - save_info: File save details including size and format - compression_stats: Space savings and compression metrics - export_stats: Performance metrics and data integrity checks - file_details: Output file specifications and validation

### `statistical_summary`
**Description**: Generate comprehensive statistical summary with advanced analytics.

**Parameters**:
- `file_path` (str): Parameter for file_path
- `columns` (Any, optional): Parameter for columns
- `include_distributions` (bool, optional): Parameter for include_distributions (default: False)

**Returns**: Dictionary containing: - descriptive_stats: Mean, median, mode, standard deviation, and percentiles - distribution_analysis: Skewness, kurtosis, and normality test results - data_profiling: Data types, missing values, and unique value counts - outlier_detection: Outlier identification and statistical anomalies

### `correlation_analysis`
**Description**: Perform comprehensive correlation analysis with statistical significance testing.

**Parameters**:
- `file_path` (str): Parameter for file_path
- `method` (str, optional): Parameter for method (default: pearson)
- `columns` (Any, optional): Parameter for columns

**Returns**: Dictionary containing: - correlation_matrix: Full correlation matrix with coefficient values - significance_tests: P-values and statistical significance indicators - correlation_insights: Strong correlations and dependency patterns - visualization_data: Data formatted for correlation heatmaps and plots

### `hypothesis_testing`
**Description**: Perform comprehensive statistical hypothesis testing with multiple test types and advanced analysis.

**Parameters**:
- `file_path` (str): Parameter for file_path
- `test_type` (str): Parameter for test_type
- `column1` (str): Parameter for column1
- `column2` (Any, optional): Parameter for column2
- `alpha` (float, optional): Parameter for alpha (default: 0.05)

**Returns**: Dictionary containing: - test_results: Statistical test results including test statistic and p-value - effect_size: Effect size measures and practical significance assessment - confidence_intervals: Confidence intervals for parameters and differences - interpretation: Statistical interpretation and practical conclusions

### `handle_missing_data`
**Description**: Handle missing data with comprehensive strategies and statistical methods.

**Parameters**:
- `file_path` (str): Parameter for file_path
- `strategy` (str, optional): Parameter for strategy (default: detect)
- `method` (Any, optional): Parameter for method
- `columns` (Any, optional): Parameter for columns

**Returns**: Dictionary containing: - missing_data_report: Detailed analysis of missing data patterns - imputation_results: Results of imputation with quality metrics - data_completeness: Before/after comparison of data completeness - strategy_recommendations: Suggested approaches for optimal data handling

### `clean_data`
**Description**: Perform comprehensive data cleaning with advanced quality improvement techniques.

**Parameters**:
- `file_path` (str): Parameter for file_path
- `remove_duplicates` (bool, optional): Parameter for remove_duplicates (default: False)
- `detect_outliers` (bool, optional): Parameter for detect_outliers (default: False)
- `convert_types` (bool, optional): Parameter for convert_types (default: False)

**Returns**: Dictionary containing: - cleaning_report: Detailed summary of cleaning operations performed - data_quality_metrics: Before/after data quality comparison - outlier_analysis: Outlier detection results and recommendations - type_conversion_log: Data type changes and optimization results

### `groupby_operations`
**Description**: Perform sophisticated groupby operations with comprehensive aggregation options.

**Parameters**:
- `file_path` (str): Parameter for file_path
- `group_by` (Any): Parameter for group_by
- `operations` (Any): Parameter for operations
- `filter_condition` (Any, optional): Parameter for filter_condition

**Returns**: Dictionary containing: - grouped_results: Results of groupby operations with aggregated data - group_statistics: Statistics about group sizes and distributions - aggregation_summary: Summary of all aggregation operations performed - performance_metrics: Groupby operation performance and optimization insights

### `merge_datasets`
**Description**: Merge and join datasets with comprehensive integration capabilities.

**Parameters**:
- `left_file` (str): Parameter for left_file
- `right_file` (str): Parameter for right_file
- `join_type` (str, optional): Parameter for join_type (default: inner)
- `left_on` (Any, optional): Parameter for left_on
- `right_on` (Any, optional): Parameter for right_on
- `on` (Any, optional): Parameter for on

**Returns**: Dictionary containing: - merged_data: Results of the merge operation - merge_statistics: Statistics about the merge operation and data overlap - data_quality_report: Quality assessment of the merged dataset - relationship_analysis: Analysis of data relationships and join effectiveness

### `pivot_table`
**Description**: Create sophisticated pivot tables with comprehensive aggregation options.

**Parameters**:
- `file_path` (str): Parameter for file_path
- `index` (Any): Parameter for index
- `columns` (Any, optional): Parameter for columns
- `values` (Any, optional): Parameter for values
- `aggfunc` (str, optional): Parameter for aggfunc (default: mean)

**Returns**: Dictionary containing: - pivot_results: The pivot table with aggregated data - summary_statistics: Statistical summary of the pivot operation - data_insights: Key insights and patterns from the pivot analysis - visualization_data: Data formatted for pivot table visualization

### `time_series_operations`
**Description**: Perform comprehensive time series operations with advanced temporal analysis.

**Parameters**:
- `file_path` (str): Parameter for file_path
- `date_column` (str): Parameter for date_column
- `operation` (str): Parameter for operation
- `window_size` (Any, optional): Parameter for window_size
- `frequency` (Any, optional): Parameter for frequency

**Returns**: Dictionary containing: - time_series_results: Results of the time series operation - temporal_analysis: Trend and seasonality analysis - statistical_summary: Time series statistical properties - forecasting_insights: Patterns and insights for forecasting applications

### `validate_data`
**Description**: Perform comprehensive data validation with advanced constraint checking and quality assessment.

**Parameters**:
- `file_path` (str): Parameter for file_path
- `validation_rules` (Any): Parameter for validation_rules

**Returns**: Dictionary containing: - validation_results: Detailed validation results for each column and rule - data_quality_score: Overall data quality score and assessment - violation_summary: Summary of validation violations and error patterns - recommendations: Suggested actions for data quality improvement

### `filter_data`
**Description**: Perform advanced data filtering with sophisticated boolean indexing and conditional expressions.

**Parameters**:
- `file_path` (str): Parameter for file_path
- `filter_conditions` (Any): Parameter for filter_conditions
- `output_file` (Any, optional): Parameter for output_file

**Returns**: Dictionary containing: - filtered_data: Results of filtering operation with matching records - filter_statistics: Summary of filtering results including row counts - data_quality_report: Quality assessment of filtered dataset - performance_metrics: Filtering operation performance and efficiency

### `optimize_memory`
**Description**: Perform advanced memory optimization for large datasets with intelligent strategies.

**Parameters**:
- `file_path` (str): Parameter for file_path
- `optimize_dtypes` (bool, optional): Parameter for optimize_dtypes (default: True)
- `chunk_size` (Any, optional): Parameter for chunk_size

**Returns**: Dictionary containing: - memory_optimization_results: Before/after memory usage comparison - dtype_optimization_log: Details of data type changes and memory savings - chunking_strategy: Optimal chunking recommendations for large datasets - performance_metrics: Speed and efficiency improvements achieved

### `profile_data`
**Description**: Perform comprehensive data profiling with detailed statistical analysis and quality assessment.

**Parameters**:
- `file_path` (str): Parameter for file_path
- `include_correlations` (bool, optional): Parameter for include_correlations (default: False)
- `sample_size` (Any, optional): Parameter for sample_size

**Returns**: Dictionary containing: - data_profile: Comprehensive dataset overview including shape, types, and statistics - column_analysis: Detailed analysis of each column including distributions - data_quality_metrics: Missing values, duplicates, and data quality indicators - correlation_matrix: Variable correlations (if include_correlations is True)
## Examples

### 1. Data Loading and Profiling
```
I have a large CSV file with sales data that I need to load and get a comprehensive profile including data types, missing values, and basic statistics.
```

**Tools called:**
- `load_data` - Load CSV file with intelligent format detection
- `profile_data` - Get comprehensive data profile and quality metrics
- `statistical_summary` - Generate descriptive statistics and distributions

### 2. Data Cleaning and Quality Assessment
```
My dataset has missing values and outliers that need to be handled. I also want to remove duplicates and validate the data quality.
```

**Tools called:**
- `handle_missing_data` - Impute missing values with appropriate strategies
- `clean_data` - Remove outliers, duplicates, and optimize data types
- `validate_data` - Apply business rules and data quality checks

### 3. Statistical Analysis and Correlation
```
Analyze the relationships between different variables in my dataset and perform hypothesis testing to validate my assumptions.
```

**Tools called:**
- `correlation_analysis` - Calculate correlation matrices with different methods
- `hypothesis_testing` - Perform t-tests, ANOVA, and normality tests
- `statistical_summary` - Generate comprehensive statistical insights

### 4. Data Transformation and Aggregation
```
I need to group my sales data by region and product category, then create pivot tables for cross-analysis and merge with customer data.
```

**Tools called:**
- `groupby_operations` - Group data and perform multiple aggregations
- `pivot_table` - Create pivot tables with multi-level indexing
- `merge_datasets` - Join datasets using different merge strategies

### 5. Time Series Analysis and Filtering
```
Analyze my time series data by resampling to different frequencies, calculating rolling averages, and filtering specific date ranges.
```

**Tools called:**
- `time_series_operations` - Resample, rolling windows, and lag features
- `filter_data` - Apply complex time-based filtering conditions
- `statistical_summary` - Analyze time series patterns and trends

### 6. Data Export and Memory Optimization
```
Optimize memory usage of my large dataset and export the cleaned data to multiple formats for different teams.
```

**Tools called:**
- `optimize_memory` - Reduce memory usage with dtype optimization
- `save_data` - Export to CSV, Excel, Parquet, and JSON formats
- `profile_data` - Verify optimization results and final data quality
=======
# Pandas MCP - Advanced Data Analysis for LLMs


## Description

Pandas MCP is a Model Context Protocol server that enables LLMs to perform advanced data analysis and manipulation using the powerful Pandas library, featuring comprehensive statistical analysis, data cleaning and transformation, time series operations, multi-format data I/O (CSV, Excel, JSON, Parquet, HDF5), and intelligent data quality assessment for seamless data science workflows.



## 🛠️ Installation

### Requirements

- Python 3.10 or higher
- [uv](https://docs.astral.sh/uv/) package manager (recommended)

<details>
<summary><b>Install in Cursor</b></summary>

Go to: `Settings` -> `Cursor Settings` -> `MCP` -> `Add new global MCP server`

Pasting the following configuration into your Cursor `~/.cursor/mcp.json` file is the recommended approach. You may also install in a specific project by creating `.cursor/mcp.json` in your project folder. See [Cursor MCP docs](https://docs.cursor.com/context/model-context-protocol) for more info.

```json
{
  "mcpServers": {
    "pandas-mcp": {
      "command": "uvx",
      "args": ["iowarp-mcps", "pandas"]
    }
  }
}
```

</details>

<details>
<summary><b>Install in VS Code</b></summary>

Add this to your VS Code MCP config file. See [VS Code MCP docs](https://code.visualstudio.com/docs/copilot/chat/mcp-servers) for more info.

```json
"mcp": {
  "servers": {
    "pandas-mcp": {
      "type": "stdio",
      "command": "uvx",
      "args": ["iowarp-mcps", "pandas"]
    }
  }
}
```

</details>

<details>
<summary><b>Install in Claude Code</b></summary>

Run this command. See [Claude Code MCP docs](https://docs.anthropic.com/en/docs/agents-and-tools/claude-code/tutorials#set-up-model-context-protocol-mcp) for more info.

```sh
claude mcp add pandas-mcp -- uvx iowarp-mcps pandas
```

</details>

<details>
<summary><b>Install in Claude Desktop</b></summary>

Add this to your Claude Desktop `claude_desktop_config.json` file. See [Claude Desktop MCP docs](https://modelcontextprotocol.io/quickstart/user) for more info.

```json
{
  "mcpServers": {
    "pandas-mcp": {
      "command": "uvx",
      "args": ["iowarp-mcps", "pandas"]
    }
  }
}
```

</details>

<details>
<summary><b>Manual Setup</b></summary>

**Linux/macOS:**
```bash
CLONE_DIR=$(pwd)
git clone https://github.com/iowarp/iowarp-mcps.git
uv --directory=$CLONE_DIR/iowarp-mcps/mcps/Pandas run pandas-mcp --help
```

**Windows CMD:**
```cmd
set CLONE_DIR=%cd%
git clone https://github.com/iowarp/iowarp-mcps.git
uv --directory=%CLONE_DIR%\iowarp-mcps\mcps\Pandas run pandas-mcp --help
```

**Windows PowerShell:**
```powershell
$env:CLONE_DIR=$PWD
git clone https://github.com/iowarp/iowarp-mcps.git
uv --directory=$env:CLONE_DIR\iowarp-mcps\mcps\Pandas run pandas-mcp --help
```

</details>

## Capabilities


## Examples

### 1. Data Loading and Profiling
```
I have a large CSV file with sales data that I need to load and get a comprehensive profile including data types, missing values, and basic statistics.
```

**Tools called:**
- `load_data` - Load CSV file with intelligent format detection
- `profile_data` - Get comprehensive data profile and quality metrics
- `statistical_summary` - Generate descriptive statistics and distributions

### 2. Data Cleaning and Quality Assessment
```
My dataset has missing values and outliers that need to be handled. I also want to remove duplicates and validate the data quality.
```

**Tools called:**
- `handle_missing_data` - Impute missing values with appropriate strategies
- `clean_data` - Remove outliers, duplicates, and optimize data types
- `validate_data` - Apply business rules and data quality checks

### 3. Statistical Analysis and Correlation
```
Analyze the relationships between different variables in my dataset and perform hypothesis testing to validate my assumptions.
```

**Tools called:**
- `correlation_analysis` - Calculate correlation matrices with different methods
- `hypothesis_testing` - Perform t-tests, ANOVA, and normality tests
- `statistical_summary` - Generate comprehensive statistical insights

### 4. Data Transformation and Aggregation
```
I need to group my sales data by region and product category, then create pivot tables for cross-analysis and merge with customer data.
```

**Tools called:**
- `groupby_operations` - Group data and perform multiple aggregations
- `pivot_table` - Create pivot tables with multi-level indexing
- `merge_datasets` - Join datasets using different merge strategies

### 5. Time Series Analysis and Filtering
```
Analyze my time series data by resampling to different frequencies, calculating rolling averages, and filtering specific date ranges.
```

**Tools called:**
- `time_series_operations` - Resample, rolling windows, and lag features
- `filter_data` - Apply complex time-based filtering conditions
- `statistical_summary` - Analyze time series patterns and trends

### 6. Data Export and Memory Optimization
```
Optimize memory usage of my large dataset and export the cleaned data to multiple formats for different teams.
```

**Tools called:**
- `optimize_memory` - Reduce memory usage with dtype optimization
- `save_data` - Export to CSV, Excel, Parquet, and JSON formats
- `profile_data` - Verify optimization results and final data quality

>>>>>>> c703e024
<|MERGE_RESOLUTION|>--- conflicted
+++ resolved
@@ -1,515 +1,175 @@
-<<<<<<< HEAD
-# Pandas MCP - Advanced Data Analysis for LLMs
-
-
-## Description
-
-Pandas MCP is a Model Context Protocol server that enables LLMs to perform advanced data analysis and manipulation using the powerful Pandas library, featuring comprehensive statistical analysis, data cleaning and transformation, time series operations, multi-format data I/O (CSV, Excel, JSON, Parquet, HDF5), and intelligent data quality assessment for seamless data science workflows.
-
-
-
-## 🛠️ Installation
-
-### Requirements
-
-- Python 3.10 or higher
-- [uv](https://docs.astral.sh/uv/) package manager (recommended)
-
-<details>
-<summary><b>Install in Cursor</b></summary>
-
-Go to: `Settings` -> `Cursor Settings` -> `MCP` -> `Add new global MCP server`
-
-Pasting the following configuration into your Cursor `~/.cursor/mcp.json` file is the recommended approach. You may also install in a specific project by creating `.cursor/mcp.json` in your project folder. See [Cursor MCP docs](https://docs.cursor.com/context/model-context-protocol) for more info.
-
-```json
-{
-  "mcpServers": {
-    "pandas-mcp": {
-      "command": "uvx",
-      "args": ["iowarp-mcps", "pandas"]
-    }
-  }
-}
-```
-
-</details>
-
-<details>
-<summary><b>Install in VS Code</b></summary>
-
-Add this to your VS Code MCP config file. See [VS Code MCP docs](https://code.visualstudio.com/docs/copilot/chat/mcp-servers) for more info.
-
-```json
-"mcp": {
-  "servers": {
-    "pandas-mcp": {
-      "type": "stdio",
-      "command": "uvx",
-      "args": ["iowarp-mcps", "pandas"]
-    }
-  }
-}
-```
-
-</details>
-
-<details>
-<summary><b>Install in Claude Code</b></summary>
-
-Run this command. See [Claude Code MCP docs](https://docs.anthropic.com/en/docs/agents-and-tools/claude-code/tutorials#set-up-model-context-protocol-mcp) for more info.
-
-```sh
-claude mcp add pandas-mcp -- uvx iowarp-mcps pandas
-```
-
-</details>
-
-<details>
-<summary><b>Install in Claude Desktop</b></summary>
-
-Add this to your Claude Desktop `claude_desktop_config.json` file. See [Claude Desktop MCP docs](https://modelcontextprotocol.io/quickstart/user) for more info.
-
-```json
-{
-  "mcpServers": {
-    "pandas-mcp": {
-      "command": "uvx",
-      "args": ["iowarp-mcps", "pandas"]
-    }
-  }
-}
-```
-
-</details>
-
-<details>
-<summary><b>Manual Setup</b></summary>
-
-**Linux/macOS:**
-```bash
-CLONE_DIR=$(pwd)
-git clone https://github.com/iowarp/iowarp-mcps.git
-uv --directory=$CLONE_DIR/iowarp-mcps/mcps/Pandas run pandas-mcp --help
-```
-
-**Windows CMD:**
-```cmd
-set CLONE_DIR=%cd%
-git clone https://github.com/iowarp/iowarp-mcps.git
-uv --directory=%CLONE_DIR%\iowarp-mcps\mcps\Pandas run pandas-mcp --help
-```
-
-**Windows PowerShell:**
-```powershell
-$env:CLONE_DIR=$PWD
-git clone https://github.com/iowarp/iowarp-mcps.git
-uv --directory=$env:CLONE_DIR\iowarp-mcps\mcps\Pandas run pandas-mcp --help
-```
-
-</details>
-
-## Capabilities
-
-### `load_data`
-**Description**: Load data from various file formats with comprehensive parsing options.
-
-**Parameters**:
-- `file_path` (str): Parameter for file_path
-- `file_format` (Any, optional): Parameter for file_format
-- `sheet_name` (Any, optional): Parameter for sheet_name
-- `encoding` (Any, optional): Parameter for encoding
-- `columns` (Any, optional): Parameter for columns
-- `nrows` (Any, optional): Parameter for nrows
-
-**Returns**: Dictionary containing: - data: Loaded dataset in structured format - metadata: File information, data types, and loading statistics - data_info: Shape, columns, and data quality metrics - loading_stats: Performance metrics and parsing information
-
-### `save_data`
-**Description**: Save data to various file formats with comprehensive export options.
-
-**Parameters**:
-- `data` (dict): Parameter for data
-- `file_path` (str): Parameter for file_path
-- `file_format` (Any, optional): Parameter for file_format
-- `index` (bool, optional): Parameter for index (default: True)
-
-**Returns**: Dictionary containing: - save_info: File save details including size and format - compression_stats: Space savings and compression metrics - export_stats: Performance metrics and data integrity checks - file_details: Output file specifications and validation
-
-### `statistical_summary`
-**Description**: Generate comprehensive statistical summary with advanced analytics.
-
-**Parameters**:
-- `file_path` (str): Parameter for file_path
-- `columns` (Any, optional): Parameter for columns
-- `include_distributions` (bool, optional): Parameter for include_distributions (default: False)
-
-**Returns**: Dictionary containing: - descriptive_stats: Mean, median, mode, standard deviation, and percentiles - distribution_analysis: Skewness, kurtosis, and normality test results - data_profiling: Data types, missing values, and unique value counts - outlier_detection: Outlier identification and statistical anomalies
-
-### `correlation_analysis`
-**Description**: Perform comprehensive correlation analysis with statistical significance testing.
-
-**Parameters**:
-- `file_path` (str): Parameter for file_path
-- `method` (str, optional): Parameter for method (default: pearson)
-- `columns` (Any, optional): Parameter for columns
-
-**Returns**: Dictionary containing: - correlation_matrix: Full correlation matrix with coefficient values - significance_tests: P-values and statistical significance indicators - correlation_insights: Strong correlations and dependency patterns - visualization_data: Data formatted for correlation heatmaps and plots
-
-### `hypothesis_testing`
-**Description**: Perform comprehensive statistical hypothesis testing with multiple test types and advanced analysis.
-
-**Parameters**:
-- `file_path` (str): Parameter for file_path
-- `test_type` (str): Parameter for test_type
-- `column1` (str): Parameter for column1
-- `column2` (Any, optional): Parameter for column2
-- `alpha` (float, optional): Parameter for alpha (default: 0.05)
-
-**Returns**: Dictionary containing: - test_results: Statistical test results including test statistic and p-value - effect_size: Effect size measures and practical significance assessment - confidence_intervals: Confidence intervals for parameters and differences - interpretation: Statistical interpretation and practical conclusions
-
-### `handle_missing_data`
-**Description**: Handle missing data with comprehensive strategies and statistical methods.
-
-**Parameters**:
-- `file_path` (str): Parameter for file_path
-- `strategy` (str, optional): Parameter for strategy (default: detect)
-- `method` (Any, optional): Parameter for method
-- `columns` (Any, optional): Parameter for columns
-
-**Returns**: Dictionary containing: - missing_data_report: Detailed analysis of missing data patterns - imputation_results: Results of imputation with quality metrics - data_completeness: Before/after comparison of data completeness - strategy_recommendations: Suggested approaches for optimal data handling
-
-### `clean_data`
-**Description**: Perform comprehensive data cleaning with advanced quality improvement techniques.
-
-**Parameters**:
-- `file_path` (str): Parameter for file_path
-- `remove_duplicates` (bool, optional): Parameter for remove_duplicates (default: False)
-- `detect_outliers` (bool, optional): Parameter for detect_outliers (default: False)
-- `convert_types` (bool, optional): Parameter for convert_types (default: False)
-
-**Returns**: Dictionary containing: - cleaning_report: Detailed summary of cleaning operations performed - data_quality_metrics: Before/after data quality comparison - outlier_analysis: Outlier detection results and recommendations - type_conversion_log: Data type changes and optimization results
-
-### `groupby_operations`
-**Description**: Perform sophisticated groupby operations with comprehensive aggregation options.
-
-**Parameters**:
-- `file_path` (str): Parameter for file_path
-- `group_by` (Any): Parameter for group_by
-- `operations` (Any): Parameter for operations
-- `filter_condition` (Any, optional): Parameter for filter_condition
-
-**Returns**: Dictionary containing: - grouped_results: Results of groupby operations with aggregated data - group_statistics: Statistics about group sizes and distributions - aggregation_summary: Summary of all aggregation operations performed - performance_metrics: Groupby operation performance and optimization insights
-
-### `merge_datasets`
-**Description**: Merge and join datasets with comprehensive integration capabilities.
-
-**Parameters**:
-- `left_file` (str): Parameter for left_file
-- `right_file` (str): Parameter for right_file
-- `join_type` (str, optional): Parameter for join_type (default: inner)
-- `left_on` (Any, optional): Parameter for left_on
-- `right_on` (Any, optional): Parameter for right_on
-- `on` (Any, optional): Parameter for on
-
-**Returns**: Dictionary containing: - merged_data: Results of the merge operation - merge_statistics: Statistics about the merge operation and data overlap - data_quality_report: Quality assessment of the merged dataset - relationship_analysis: Analysis of data relationships and join effectiveness
-
-### `pivot_table`
-**Description**: Create sophisticated pivot tables with comprehensive aggregation options.
-
-**Parameters**:
-- `file_path` (str): Parameter for file_path
-- `index` (Any): Parameter for index
-- `columns` (Any, optional): Parameter for columns
-- `values` (Any, optional): Parameter for values
-- `aggfunc` (str, optional): Parameter for aggfunc (default: mean)
-
-**Returns**: Dictionary containing: - pivot_results: The pivot table with aggregated data - summary_statistics: Statistical summary of the pivot operation - data_insights: Key insights and patterns from the pivot analysis - visualization_data: Data formatted for pivot table visualization
-
-### `time_series_operations`
-**Description**: Perform comprehensive time series operations with advanced temporal analysis.
-
-**Parameters**:
-- `file_path` (str): Parameter for file_path
-- `date_column` (str): Parameter for date_column
-- `operation` (str): Parameter for operation
-- `window_size` (Any, optional): Parameter for window_size
-- `frequency` (Any, optional): Parameter for frequency
-
-**Returns**: Dictionary containing: - time_series_results: Results of the time series operation - temporal_analysis: Trend and seasonality analysis - statistical_summary: Time series statistical properties - forecasting_insights: Patterns and insights for forecasting applications
-
-### `validate_data`
-**Description**: Perform comprehensive data validation with advanced constraint checking and quality assessment.
-
-**Parameters**:
-- `file_path` (str): Parameter for file_path
-- `validation_rules` (Any): Parameter for validation_rules
-
-**Returns**: Dictionary containing: - validation_results: Detailed validation results for each column and rule - data_quality_score: Overall data quality score and assessment - violation_summary: Summary of validation violations and error patterns - recommendations: Suggested actions for data quality improvement
-
-### `filter_data`
-**Description**: Perform advanced data filtering with sophisticated boolean indexing and conditional expressions.
-
-**Parameters**:
-- `file_path` (str): Parameter for file_path
-- `filter_conditions` (Any): Parameter for filter_conditions
-- `output_file` (Any, optional): Parameter for output_file
-
-**Returns**: Dictionary containing: - filtered_data: Results of filtering operation with matching records - filter_statistics: Summary of filtering results including row counts - data_quality_report: Quality assessment of filtered dataset - performance_metrics: Filtering operation performance and efficiency
-
-### `optimize_memory`
-**Description**: Perform advanced memory optimization for large datasets with intelligent strategies.
-
-**Parameters**:
-- `file_path` (str): Parameter for file_path
-- `optimize_dtypes` (bool, optional): Parameter for optimize_dtypes (default: True)
-- `chunk_size` (Any, optional): Parameter for chunk_size
-
-**Returns**: Dictionary containing: - memory_optimization_results: Before/after memory usage comparison - dtype_optimization_log: Details of data type changes and memory savings - chunking_strategy: Optimal chunking recommendations for large datasets - performance_metrics: Speed and efficiency improvements achieved
-
-### `profile_data`
-**Description**: Perform comprehensive data profiling with detailed statistical analysis and quality assessment.
-
-**Parameters**:
-- `file_path` (str): Parameter for file_path
-- `include_correlations` (bool, optional): Parameter for include_correlations (default: False)
-- `sample_size` (Any, optional): Parameter for sample_size
-
-**Returns**: Dictionary containing: - data_profile: Comprehensive dataset overview including shape, types, and statistics - column_analysis: Detailed analysis of each column including distributions - data_quality_metrics: Missing values, duplicates, and data quality indicators - correlation_matrix: Variable correlations (if include_correlations is True)
-## Examples
-
-### 1. Data Loading and Profiling
-```
-I have a large CSV file with sales data that I need to load and get a comprehensive profile including data types, missing values, and basic statistics.
-```
-
-**Tools called:**
-- `load_data` - Load CSV file with intelligent format detection
-- `profile_data` - Get comprehensive data profile and quality metrics
-- `statistical_summary` - Generate descriptive statistics and distributions
-
-### 2. Data Cleaning and Quality Assessment
-```
-My dataset has missing values and outliers that need to be handled. I also want to remove duplicates and validate the data quality.
-```
-
-**Tools called:**
-- `handle_missing_data` - Impute missing values with appropriate strategies
-- `clean_data` - Remove outliers, duplicates, and optimize data types
-- `validate_data` - Apply business rules and data quality checks
-
-### 3. Statistical Analysis and Correlation
-```
-Analyze the relationships between different variables in my dataset and perform hypothesis testing to validate my assumptions.
-```
-
-**Tools called:**
-- `correlation_analysis` - Calculate correlation matrices with different methods
-- `hypothesis_testing` - Perform t-tests, ANOVA, and normality tests
-- `statistical_summary` - Generate comprehensive statistical insights
-
-### 4. Data Transformation and Aggregation
-```
-I need to group my sales data by region and product category, then create pivot tables for cross-analysis and merge with customer data.
-```
-
-**Tools called:**
-- `groupby_operations` - Group data and perform multiple aggregations
-- `pivot_table` - Create pivot tables with multi-level indexing
-- `merge_datasets` - Join datasets using different merge strategies
-
-### 5. Time Series Analysis and Filtering
-```
-Analyze my time series data by resampling to different frequencies, calculating rolling averages, and filtering specific date ranges.
-```
-
-**Tools called:**
-- `time_series_operations` - Resample, rolling windows, and lag features
-- `filter_data` - Apply complex time-based filtering conditions
-- `statistical_summary` - Analyze time series patterns and trends
-
-### 6. Data Export and Memory Optimization
-```
-Optimize memory usage of my large dataset and export the cleaned data to multiple formats for different teams.
-```
-
-**Tools called:**
-- `optimize_memory` - Reduce memory usage with dtype optimization
-- `save_data` - Export to CSV, Excel, Parquet, and JSON formats
-- `profile_data` - Verify optimization results and final data quality
-=======
-# Pandas MCP - Advanced Data Analysis for LLMs
-
-
-## Description
-
-Pandas MCP is a Model Context Protocol server that enables LLMs to perform advanced data analysis and manipulation using the powerful Pandas library, featuring comprehensive statistical analysis, data cleaning and transformation, time series operations, multi-format data I/O (CSV, Excel, JSON, Parquet, HDF5), and intelligent data quality assessment for seamless data science workflows.
-
-
-
-## 🛠️ Installation
-
-### Requirements
-
-- Python 3.10 or higher
-- [uv](https://docs.astral.sh/uv/) package manager (recommended)
-
-<details>
-<summary><b>Install in Cursor</b></summary>
-
-Go to: `Settings` -> `Cursor Settings` -> `MCP` -> `Add new global MCP server`
-
-Pasting the following configuration into your Cursor `~/.cursor/mcp.json` file is the recommended approach. You may also install in a specific project by creating `.cursor/mcp.json` in your project folder. See [Cursor MCP docs](https://docs.cursor.com/context/model-context-protocol) for more info.
-
-```json
-{
-  "mcpServers": {
-    "pandas-mcp": {
-      "command": "uvx",
-      "args": ["iowarp-mcps", "pandas"]
-    }
-  }
-}
-```
-
-</details>
-
-<details>
-<summary><b>Install in VS Code</b></summary>
-
-Add this to your VS Code MCP config file. See [VS Code MCP docs](https://code.visualstudio.com/docs/copilot/chat/mcp-servers) for more info.
-
-```json
-"mcp": {
-  "servers": {
-    "pandas-mcp": {
-      "type": "stdio",
-      "command": "uvx",
-      "args": ["iowarp-mcps", "pandas"]
-    }
-  }
-}
-```
-
-</details>
-
-<details>
-<summary><b>Install in Claude Code</b></summary>
-
-Run this command. See [Claude Code MCP docs](https://docs.anthropic.com/en/docs/agents-and-tools/claude-code/tutorials#set-up-model-context-protocol-mcp) for more info.
-
-```sh
-claude mcp add pandas-mcp -- uvx iowarp-mcps pandas
-```
-
-</details>
-
-<details>
-<summary><b>Install in Claude Desktop</b></summary>
-
-Add this to your Claude Desktop `claude_desktop_config.json` file. See [Claude Desktop MCP docs](https://modelcontextprotocol.io/quickstart/user) for more info.
-
-```json
-{
-  "mcpServers": {
-    "pandas-mcp": {
-      "command": "uvx",
-      "args": ["iowarp-mcps", "pandas"]
-    }
-  }
-}
-```
-
-</details>
-
-<details>
-<summary><b>Manual Setup</b></summary>
-
-**Linux/macOS:**
-```bash
-CLONE_DIR=$(pwd)
-git clone https://github.com/iowarp/iowarp-mcps.git
-uv --directory=$CLONE_DIR/iowarp-mcps/mcps/Pandas run pandas-mcp --help
-```
-
-**Windows CMD:**
-```cmd
-set CLONE_DIR=%cd%
-git clone https://github.com/iowarp/iowarp-mcps.git
-uv --directory=%CLONE_DIR%\iowarp-mcps\mcps\Pandas run pandas-mcp --help
-```
-
-**Windows PowerShell:**
-```powershell
-$env:CLONE_DIR=$PWD
-git clone https://github.com/iowarp/iowarp-mcps.git
-uv --directory=$env:CLONE_DIR\iowarp-mcps\mcps\Pandas run pandas-mcp --help
-```
-
-</details>
-
-## Capabilities
-
-
-## Examples
-
-### 1. Data Loading and Profiling
-```
-I have a large CSV file with sales data that I need to load and get a comprehensive profile including data types, missing values, and basic statistics.
-```
-
-**Tools called:**
-- `load_data` - Load CSV file with intelligent format detection
-- `profile_data` - Get comprehensive data profile and quality metrics
-- `statistical_summary` - Generate descriptive statistics and distributions
-
-### 2. Data Cleaning and Quality Assessment
-```
-My dataset has missing values and outliers that need to be handled. I also want to remove duplicates and validate the data quality.
-```
-
-**Tools called:**
-- `handle_missing_data` - Impute missing values with appropriate strategies
-- `clean_data` - Remove outliers, duplicates, and optimize data types
-- `validate_data` - Apply business rules and data quality checks
-
-### 3. Statistical Analysis and Correlation
-```
-Analyze the relationships between different variables in my dataset and perform hypothesis testing to validate my assumptions.
-```
-
-**Tools called:**
-- `correlation_analysis` - Calculate correlation matrices with different methods
-- `hypothesis_testing` - Perform t-tests, ANOVA, and normality tests
-- `statistical_summary` - Generate comprehensive statistical insights
-
-### 4. Data Transformation and Aggregation
-```
-I need to group my sales data by region and product category, then create pivot tables for cross-analysis and merge with customer data.
-```
-
-**Tools called:**
-- `groupby_operations` - Group data and perform multiple aggregations
-- `pivot_table` - Create pivot tables with multi-level indexing
-- `merge_datasets` - Join datasets using different merge strategies
-
-### 5. Time Series Analysis and Filtering
-```
-Analyze my time series data by resampling to different frequencies, calculating rolling averages, and filtering specific date ranges.
-```
-
-**Tools called:**
-- `time_series_operations` - Resample, rolling windows, and lag features
-- `filter_data` - Apply complex time-based filtering conditions
-- `statistical_summary` - Analyze time series patterns and trends
-
-### 6. Data Export and Memory Optimization
-```
-Optimize memory usage of my large dataset and export the cleaned data to multiple formats for different teams.
-```
-
-**Tools called:**
-- `optimize_memory` - Reduce memory usage with dtype optimization
-- `save_data` - Export to CSV, Excel, Parquet, and JSON formats
-- `profile_data` - Verify optimization results and final data quality
-
->>>>>>> c703e024
+# Pandas MCP - Advanced Data Analysis for LLMs
+
+
+## Description
+
+Pandas MCP is a Model Context Protocol server that enables LLMs to perform advanced data analysis and manipulation using the powerful Pandas library, featuring comprehensive statistical analysis, data cleaning and transformation, time series operations, multi-format data I/O (CSV, Excel, JSON, Parquet, HDF5), and intelligent data quality assessment for seamless data science workflows.
+
+
+
+## 🛠️ Installation
+
+### Requirements
+
+- Python 3.10 or higher
+- [uv](https://docs.astral.sh/uv/) package manager (recommended)
+
+<details>
+<summary><b>Install in Cursor</b></summary>
+
+Go to: `Settings` -> `Cursor Settings` -> `MCP` -> `Add new global MCP server`
+
+Pasting the following configuration into your Cursor `~/.cursor/mcp.json` file is the recommended approach. You may also install in a specific project by creating `.cursor/mcp.json` in your project folder. See [Cursor MCP docs](https://docs.cursor.com/context/model-context-protocol) for more info.
+
+```json
+{
+  "mcpServers": {
+    "pandas-mcp": {
+      "command": "uvx",
+      "args": ["iowarp-mcps", "pandas"]
+    }
+  }
+}
+```
+
+</details>
+
+<details>
+<summary><b>Install in VS Code</b></summary>
+
+Add this to your VS Code MCP config file. See [VS Code MCP docs](https://code.visualstudio.com/docs/copilot/chat/mcp-servers) for more info.
+
+```json
+"mcp": {
+  "servers": {
+    "pandas-mcp": {
+      "type": "stdio",
+      "command": "uvx",
+      "args": ["iowarp-mcps", "pandas"]
+    }
+  }
+}
+```
+
+</details>
+
+<details>
+<summary><b>Install in Claude Code</b></summary>
+
+Run this command. See [Claude Code MCP docs](https://docs.anthropic.com/en/docs/agents-and-tools/claude-code/tutorials#set-up-model-context-protocol-mcp) for more info.
+
+```sh
+claude mcp add pandas-mcp -- uvx iowarp-mcps pandas
+```
+
+</details>
+
+<details>
+<summary><b>Install in Claude Desktop</b></summary>
+
+Add this to your Claude Desktop `claude_desktop_config.json` file. See [Claude Desktop MCP docs](https://modelcontextprotocol.io/quickstart/user) for more info.
+
+```json
+{
+  "mcpServers": {
+    "pandas-mcp": {
+      "command": "uvx",
+      "args": ["iowarp-mcps", "pandas"]
+    }
+  }
+}
+```
+
+</details>
+
+<details>
+<summary><b>Manual Setup</b></summary>
+
+**Linux/macOS:**
+```bash
+CLONE_DIR=$(pwd)
+git clone https://github.com/iowarp/iowarp-mcps.git
+uv --directory=$CLONE_DIR/iowarp-mcps/mcps/Pandas run pandas-mcp --help
+```
+
+**Windows CMD:**
+```cmd
+set CLONE_DIR=%cd%
+git clone https://github.com/iowarp/iowarp-mcps.git
+uv --directory=%CLONE_DIR%\iowarp-mcps\mcps\Pandas run pandas-mcp --help
+```
+
+**Windows PowerShell:**
+```powershell
+$env:CLONE_DIR=$PWD
+git clone https://github.com/iowarp/iowarp-mcps.git
+uv --directory=$env:CLONE_DIR\iowarp-mcps\mcps\Pandas run pandas-mcp --help
+```
+
+</details>
+
+## Capabilities
+
+
+## Examples
+
+### 1. Data Loading and Profiling
+```
+I have a large CSV file with sales data that I need to load and get a comprehensive profile including data types, missing values, and basic statistics.
+```
+
+**Tools called:**
+- `load_data` - Load CSV file with intelligent format detection
+- `profile_data` - Get comprehensive data profile and quality metrics
+- `statistical_summary` - Generate descriptive statistics and distributions
+
+### 2. Data Cleaning and Quality Assessment
+```
+My dataset has missing values and outliers that need to be handled. I also want to remove duplicates and validate the data quality.
+```
+
+**Tools called:**
+- `handle_missing_data` - Impute missing values with appropriate strategies
+- `clean_data` - Remove outliers, duplicates, and optimize data types
+- `validate_data` - Apply business rules and data quality checks
+
+### 3. Statistical Analysis and Correlation
+```
+Analyze the relationships between different variables in my dataset and perform hypothesis testing to validate my assumptions.
+```
+
+**Tools called:**
+- `correlation_analysis` - Calculate correlation matrices with different methods
+- `hypothesis_testing` - Perform t-tests, ANOVA, and normality tests
+- `statistical_summary` - Generate comprehensive statistical insights
+
+### 4. Data Transformation and Aggregation
+```
+I need to group my sales data by region and product category, then create pivot tables for cross-analysis and merge with customer data.
+```
+
+**Tools called:**
+- `groupby_operations` - Group data and perform multiple aggregations
+- `pivot_table` - Create pivot tables with multi-level indexing
+- `merge_datasets` - Join datasets using different merge strategies
+
+### 5. Time Series Analysis and Filtering
+```
+Analyze my time series data by resampling to different frequencies, calculating rolling averages, and filtering specific date ranges.
+```
+
+**Tools called:**
+- `time_series_operations` - Resample, rolling windows, and lag features
+- `filter_data` - Apply complex time-based filtering conditions
+- `statistical_summary` - Analyze time series patterns and trends
+
+### 6. Data Export and Memory Optimization
+```
+Optimize memory usage of my large dataset and export the cleaned data to multiple formats for different teams.
+```
+
+**Tools called:**
+- `optimize_memory` - Reduce memory usage with dtype optimization
+- `save_data` - Export to CSV, Excel, Parquet, and JSON formats
+- `profile_data` - Verify optimization results and final data quality
+